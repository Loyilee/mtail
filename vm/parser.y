--- conflicted
+++ resolved
@@ -24,28 +24,16 @@
     kind metrics.Kind
 }
 
-<<<<<<< HEAD
-%type <n> stmt_list stmt cond arg_expr_list compound_statement conditional_statement expression_statement 
-%type <n> expr primary_expr multiplicative_expr additive_expr postfix_expr unary_expr assign_expr rel_expr shift_expr bitwise_expr
-%type <n> declaration declarator definition decoration_statement
+%type <n> stmt_list stmt arg_expr_list compound_statement conditional_statement expression_statement
+%type <n> expr primary_expr multiplicative_expr additive_expr postfix_expr unary_expr assign_expr
+%type <n> rel_expr shift_expr bitwise_expr logical_expr indexed_expr id_expr concat_expr pattern_expr
+%type <n> declaration declarator definition decoration_statement regex_pattern match_expr
 %type <kind> type_spec hist_spec
 %type <text> as_spec
 %type <texts> by_spec by_expr_list
 %type <flag> hide_spec
-%type <op> relop shift_op bitwise_op
-%type <text> pattern_expr
+%type <op> rel_op shift_op bitwise_op logical_op add_op mul_op match_op
 %type <floats> with_spec with_buckets_list
-=======
-%type <n> stmt_list stmt arg_expr_list compound_statement conditional_statement expression_statement
-%type <n> expr primary_expr multiplicative_expr additive_expr postfix_expr unary_expr assign_expr
-%type <n> rel_expr shift_expr bitwise_expr logical_expr indexed_expr id_expr concat_expr pattern_expr
-%type <n> declaration declarator definition decoration_statement regex_pattern match_expr
-%type <kind> type_spec
-%type <text> as_spec
-%type <texts> by_spec by_expr_list
-%type <flag> hide_spec
-%type <op> rel_op shift_op bitwise_op logical_op add_op mul_op match_op
->>>>>>> 10e1a591
 // Tokens and types are defined here.
 // Invalid input
 %token <text> INVALID
