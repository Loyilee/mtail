--- conflicted
+++ resolved
@@ -24,11 +24,7 @@
     kind metrics.Kind
 }
 
-<<<<<<< HEAD
-%type <n> stmt_list stmt arg_expr_list compound_statement conditional_statement expression_statement 
-=======
-%type <n> stmt_list stmt cond arg_expr_list compound_statement conditional_statement expression_statement 
->>>>>>> f355afdf
+%type <n> stmt_list stmt arg_expr_list compound_statement conditional_statement expression_statement
 %type <n> expr primary_expr multiplicative_expr additive_expr postfix_expr unary_expr assign_expr rel_expr shift_expr bitwise_expr logical_expr indexed_expr id_expr
 %type <n> declaration declarator definition decoration_statement
 %type <kind> type_spec
@@ -92,7 +88,7 @@
   ;
 
 stmt
-  : conditional_statement 
+  : conditional_statement
   { $$ = $1 }
   | expression_statement
   { $$ = $1 }
@@ -204,7 +200,7 @@
   : shift_expr
   { $$ = $1 }
   | rel_expr relop shift_expr
-  { 
+  {
     $$ = &binaryExprNode{lhs: $1, rhs: $3, op: $2}
   }
   ;
@@ -301,7 +297,6 @@
   : indexed_expr
   {
     $$ = $1
-<<<<<<< HEAD
   }
   | pattern_expr
   {
@@ -312,8 +307,6 @@
   | OTHERWISE
   {
     $$ = &otherwiseNode{mtaillex.(*parser).t.pos}
-=======
->>>>>>> f355afdf
   }
   | BUILTIN LPAREN RPAREN
   {
@@ -323,13 +316,6 @@
   {
     $$ = &builtinNode{pos: mtaillex.(*parser).t.pos, name: $1, args: $3}
   }
-<<<<<<< HEAD
-  | id_expr
-  {
-    $$ = $1
-  }
-=======
->>>>>>> f355afdf
   | CAPREF
   {
     $$ = &caprefNode{mtaillex.(*parser).t.pos, $1, false, nil}
@@ -357,17 +343,16 @@
   ;
 
 indexed_expr
-<<<<<<< HEAD
-  : indexed_expr LSQUARE arg_expr_list RSQUARE
-  {
-    $$ = $1
-    $$.(*indexedExprNode).index.(*exprlistNode).children =
-        append($$.(*indexedExprNode).index.(*exprlistNode).children,
-               $3.(*exprlistNode).children...)
-  }
-  | id_expr
-  {
-    $$ = &indexedExprNode{lhs: $1, index:&exprlistNode{}}
+  : id_expr
+  {
+    $$ = &indexedExprNode{lhs: $1, index: &exprlistNode{}}
+  }
+  | indexed_expr LSQUARE arg_expr_list RSQUARE
+  {
+    $$ = $1
+      $$.(*indexedExprNode).index.(*exprlistNode).children = append(
+        $$.(*indexedExprNode).index.(*exprlistNode).children,
+        $3.(*exprlistNode).children...)
   }
   ;
 
@@ -377,20 +362,6 @@
       $$ = &idNode{mtaillex.(*parser).t.pos, $1, nil}
     }
     ;
-=======
-  : id_expr
-  {
-    $$ = &indexedExprNode{lhs: $1, index: &exprlistNode{}}
-  }
-  | indexed_expr LSQUARE arg_expr_list RSQUARE
-  {
-    $$ = $1
-      $$.(*indexedExprNode).index.(*exprlistNode).children = append(
-        $$.(*indexedExprNode).index.(*exprlistNode).children,
-        $3.(*exprlistNode).children...)
-  }
-  ;
->>>>>>> f355afdf
 
 arg_expr_list
   : bitwise_expr
@@ -405,33 +376,6 @@
   }
   ;
 
-<<<<<<< HEAD
-
-=======
-id_expr
-  : ID
-  {
-    $$ = &idNode{mtaillex.(*parser).t.pos, $1, nil}
-  }
-  ;
-
-cond
-  : pattern_expr
-  {
-    // pos, endPos were stashed during the concatenation of the regex.
-    pos := MergePosition(&mtaillex.(*parser).pos, &mtaillex.(*parser).endPos)
-    $$ = &regexNode{pos: *pos, pattern: $1}
-  }
-  | logical_expr
-  {
-    $$ = $1
-  }
-  | OTHERWISE
-  {
-    $$ = &otherwiseNode{mtaillex.(*parser).t.pos}
-  }
-  ;
->>>>>>> f355afdf
 
 pattern_expr
   : { mtaillex.(*parser).pos = mtaillex.(*parser).t.pos } DIV { mtaillex.(*parser).inRegex() } REGEX DIV
@@ -562,7 +506,7 @@
 decoration_statement
   : { mtaillex.(*parser).pos = mtaillex.(*parser).t.pos } DECO compound_statement
   {
-    $$ = &decoNode{mtaillex.(*parser).pos, $2, $3, nil} 
+    $$ = &decoNode{mtaillex.(*parser).pos, $2, $3, nil}
   }
   ;
 
