// Copyright 2016 Google Inc. All Rights Reserved.
// This file is available under the Apache license.

package vm

import (
	"strings"
	"testing"

	"github.com/go-test/deep"
)

var checkerInvalidPrograms = []struct {
	name    string
	program string
	errors  []string
}{
	{"undefined named capture group",
		"/blurgh/ { $undef++\n }\n",
		[]string{"undefined named capture group:1:12-17: Capture group `$undef' was not defined by a regular expression visible to this scope.\n\tTry using `(?P<undef>...)' to name the capture group."}},

	{"out of bounds capref",
		"/(blyurg)/ { $2++ \n}\n",
		[]string{"out of bounds capref:1:14-15: Capture group `$2' was not defined by a regular expression " +
			"visible to this scope.\n\tCheck that there are at least 2 pairs of parentheses."},
	},

	{"undefined decorator",
		"@foo {}\n",
		[]string{"undefined decorator:1:1-4: Decorator `foo' not defined.\n\tTry adding a definition `def foo {}' earlier in the program."}},

	{"undefined identifier",
		"// { x++ \n}\n",
		[]string{"undefined identifier:1:6: Identifier `x' not declared.\n\tTry adding `counter x' to the top of the program."},
	},

	{"invalid regex",
		"/foo(/ {}\n",
		[]string{"invalid regex:1:1-6: error parsing regexp: missing closing ): `foo(`"}},

	{"invalid regex 2",
		"/blurg(?P<x.)/ {}\n",
		[]string{"invalid regex 2:1:1-14: error parsing regexp: invalid named capture: `(?P<x.)`"}},

	{"invalid regex 3",
		"/blurg(?P<x>[[:alph:]])/ {}\n",
		[]string{"invalid regex 3:1:1-24: error parsing regexp: invalid character class range: `[:alph:]`"}},

	{"duplicate declaration",
		"counter foo\ncounter foo\n",
		[]string{"duplicate declaration:2:9-11: Redeclaration of metric `foo' previously declared at duplicate declaration:1:9-11"}},

	{"indexedExpr parameter count",
		`counter foo by a, b
counter bar by a, b
counter quux by a
/(\d+)/ {
  foo[$1]++
  bar[$1][0]++
  quux[$1][0]++
}
	`,
		[]string{"indexedExpr parameter count:5:3-6: Not enough keys for metric",
			"indexedExpr parameter count:7:3-12: Too many keys for metric"}},

	{"builtin parameter mismatch",
		`/(\d+)/ {
	  strptime()
	}
    /(\d+)/ {
	  timestamp()
	}
	`,
		[]string{"builtin parameter mismatch:2:13: call to `strptime': type mismatch: \"→ String None\" != \"→ typeVar1\""}},
}

func TestCheckInvalidPrograms(t *testing.T) {
	for _, tc := range checkerInvalidPrograms {
		tc := tc
		t.Run(tc.name, func(t *testing.T) {
			t.Parallel()
			ast, err := Parse(tc.name, strings.NewReader(tc.program))
			if err != nil {
				t.Fatal(err)
			}
			err = Check(ast)
			if err == nil {
				t.Fatal("check didn't fail")
			}

			diff := deep.Equal(
				strings.Join(tc.errors, "\n"),        // want
				strings.TrimRight(err.Error(), "\n")) // got
			if diff != nil {
				t.Error(diff)
				s := Sexp{}
				s.emitTypes = true
				t.Log(s.Dump(ast))
			}
		})
	}
}

var checkerValidPrograms = []struct {
	name    string
	program string
}{
	{"capture group",
		`counter foo
/(.*)/ {
  foo += $1
}
`,
	},
	{"shadowed positionals",
		`counter foo
/(.*)/ {
  foo += $1
  /bar(\d+)/ {
   foo += $1
  }
}
`},
	{"sibling positionals",
		`counter foo
/(.*)/ {
  foo += $1
}
/bar(\d+)/ {
   foo += $1
}
`},
<<<<<<< HEAD
	{"index expression",
		`counter foo by a, b
/(\d)/ {
  foo[1][$1] = 3
}`},
=======

	{"odd indexes",
		`counter foo by a,b,c
/(\d) (\d)/ {
  foo[$1,$2][0]++
}
`},
>>>>>>> 1a485626
}

func TestCheckValidPrograms(t *testing.T) {
	for _, tc := range checkerValidPrograms {
		tc := tc
		t.Run(tc.name, func(t *testing.T) {
			t.Parallel()
			ast, err := Parse(tc.name, strings.NewReader(tc.program))
			s := Sexp{}
			s.emitTypes = true
			t.Log(s.Dump(ast))
			if err != nil {
				s := Sexp{}
				s.emitTypes = true
				t.Fatal(s.Dump(ast))
			}
			err = Check(ast)
			if err != nil {
				t.Errorf("check failed: %s", err)
			}
		})
	}
}

var checkerTypeExpressionTests = []struct {
	name     string
	expr     astNode
	expected Type
}{
	{"Int + Int -> Int",
		&binaryExprNode{lhs: &intConstNode{position{}, 1},
			rhs: &intConstNode{position{}, 1},
			op:  PLUS},
		Int,
	},
	{"Int + Float -> Float",
		&binaryExprNode{lhs: &intConstNode{position{}, 1},
			rhs: &floatConstNode{position{}, 1.0},
			op:  PLUS},
		Float,
	},
	{"⍺ + Float -> Float",
		&binaryExprNode{lhs: &idNode{pos: position{}, sym: &Symbol{Name: "i", Kind: VarSymbol, Type: NewTypeVariable()}},
			rhs: &caprefNode{pos: position{}, sym: &Symbol{Kind: CaprefSymbol, Type: Float}},
			op:  PLUS},
		Float,
	},
}

func TestCheckTypeExpressions(t *testing.T) {
	defaultCompareUnexportedFields := deep.CompareUnexportedFields
	deep.CompareUnexportedFields = true
	defer func() { deep.CompareUnexportedFields = defaultCompareUnexportedFields }()

	for _, tc := range checkerTypeExpressionTests {
		tc := tc
		t.Run(tc.name, func(t *testing.T) {
			t.Parallel()
			err := Check(tc.expr)
			if err != nil {
				t.Fatalf("check error: %s", err)
			}

			diff := deep.Equal(tc.expected, tc.expr.Type().Root())
			if len(diff) > 0 {
				t.Error(diff)
				s := Sexp{}
				s.emitTypes = true
				t.Log(s.Dump(tc.expr))
			}
		})
	}
}<|MERGE_RESOLUTION|>--- conflicted
+++ resolved
@@ -130,13 +130,12 @@
    foo += $1
 }
 `},
-<<<<<<< HEAD
+
 	{"index expression",
 		`counter foo by a, b
 /(\d)/ {
-  foo[1][$1] = 3
+  foo[1,$1] = 3
 }`},
-=======
 
 	{"odd indexes",
 		`counter foo by a,b,c
@@ -144,7 +143,6 @@
   foo[$1,$2][0]++
 }
 `},
->>>>>>> 1a485626
 }
 
 func TestCheckValidPrograms(t *testing.T) {
